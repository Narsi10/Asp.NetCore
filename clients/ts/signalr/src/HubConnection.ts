--- conflicted
+++ resolved
@@ -30,10 +30,6 @@
     private methods: { [name: string]: Array<(...args: any[]) => void> };
     private id: number;
     private closedCallbacks: Array<(error?: Error) => void>;
-<<<<<<< HEAD
-=======
-    private timeoutHandle?: any;
->>>>>>> fc8979ae
     private receivedHandshakeResponse: boolean;
     private connectionState: HubConnectionState;
 
