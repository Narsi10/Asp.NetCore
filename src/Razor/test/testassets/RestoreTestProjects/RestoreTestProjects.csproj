<Project Sdk="Microsoft.NET.Sdk">
  <PropertyGroup>
<<<<<<< HEAD
    <TargetFramework>netcoreapp5.0</TargetFramework>
=======
    <TargetFramework>$(DefaultNetCoreTargetFramework)</TargetFramework>
>>>>>>> a2081d58
  </PropertyGroup>

  <ItemGroup>
    <ProjectReference Include="..\SimpleMvc11NetFx\SimpleMvc11NetFx.csproj" />
    <ProjectReference Include="..\SimpleMvc11\SimpleMvc11.csproj" />
    <ProjectReference Include="..\SimpleMvc21\SimpleMvc21.csproj" />
    <ProjectReference Include="..\SimpleMvc22\SimpleMvc22.csproj" />
    <ProjectReference Include="..\SimpleMvc22NetFx\SimpleMvc22NetFx.csproj" />
    <ProjectReference Include="..\ClassLibraryMvc21\ClassLibraryMvc21.csproj" />

    <ProjectReference Include="..\AppWithP2PReference\AppWithP2PReference.csproj" />
    <ProjectReference Include="..\ClassLibrary\ClassLibrary.csproj" />
    <ProjectReference Include="..\ClassLibrary2\ClassLibrary2.csproj" />
    <ProjectReference Include="..\ClassLibraryMvc21\ClassLibraryMvc21.csproj" />
    <ProjectReference Include="..\ComponentLibrary\ComponentLibrary.csproj" />
    <ProjectReference Include="..\ComponentApp\ComponentApp.csproj" />
    <ProjectReference Include="..\LargeProject\LargeProject.csproj" />
    <ProjectReference Include="..\MvcWithComponents\MvcWithComponents.csproj" />
    <ProjectReference Include="..\SimpleMvcFSharp\SimpleMvcFSharp.fsproj" />
    <ProjectReference Include="..\SimpleMvc\SimpleMvc.csproj" />
    <ProjectReference Include="..\SimplePages\SimplePages.csproj" />
    <ProjectReference Include="..\PackageLibraryDirectDependency\PackageLibraryDirectDependency.csproj" />
    <ProjectReference Include="..\PackageLibraryTransitiveDependency\PackageLibraryTransitiveDependency.csproj" />

    <!--
      We don't add AppWithPackageAndP2PReference, PackageLibraryDirectDependency or PackageLibraryTransitiveDependency here
      as PackageLibraryDirectDependency and PackageLibraryTransitiveDependency are test packages that
      need to be produced on the fly and AppWithPackageAndP2PReference depends on them so adding them here
      will make restore fail.
    -->

    <ProjectReference Include="..\..\Microsoft.AspNetCore.Razor.Test.MvcShim.ClassLib\Microsoft.AspNetCore.Razor.Test.MvcShim.ClassLib.csproj"/>
    <ProjectReference Include="..\..\Microsoft.AspNetCore.Razor.Test.ComponentShim\Microsoft.AspNetCore.Razor.Test.ComponentShim.csproj"/>
  </ItemGroup>

</Project><|MERGE_RESOLUTION|>--- conflicted
+++ resolved
@@ -1,10 +1,6 @@
 <Project Sdk="Microsoft.NET.Sdk">
   <PropertyGroup>
-<<<<<<< HEAD
-    <TargetFramework>netcoreapp5.0</TargetFramework>
-=======
     <TargetFramework>$(DefaultNetCoreTargetFramework)</TargetFramework>
->>>>>>> a2081d58
   </PropertyGroup>
 
   <ItemGroup>
