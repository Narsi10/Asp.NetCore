--- conflicted
+++ resolved
@@ -1,5 +1,4 @@
-<<<<<<< HEAD
-<Project Sdk="Microsoft.NET.Sdk" ToolsVersion="15.0">    
+﻿<Project Sdk="Microsoft.NET.Sdk" ToolsVersion="15.0">
     <Import Project="$([MSBuild]::GetDirectoryNameOfFileAbove($(MSBuildThisFileDirectory), 'RazorViewCompilation.sln'))\build\common.props" />
     <PropertyGroup>
         <Description>Build-time references required to enable Razor view compilation as part of building the application.</Description>
@@ -8,52 +7,22 @@
         <PackageTags>cshtml;razor;compilation;precompilation;aspnetcore</PackageTags>
         <PreserveCompilationContext>true</PreserveCompilationContext>
         <OutputType>exe</OutputType>
-
+        <X86ProjectDirectory>..\..\tools\Microsoft.AspNetCore.Mvc.Razor.ViewCompilation-x86\</X86ProjectDirectory>
         <!-- Include the build outputs in the build directory (and not the lib directory) -->
         <BuildOutputTargetFolder>build</BuildOutputTargetFolder>
         <ContentTargetFolders>build</ContentTargetFolders>
     </PropertyGroup>
-
     <ItemGroup>
         <Content Include="build\common.targets" Pack="true" PackagePath="" />
         <Content Include="build\net451\Microsoft.AspNetCore.Mvc.Razor.ViewCompilation.targets" Pack="true" PackagePath="" />
         <Content Include="build\netcoreapp1.1\Microsoft.AspNetCore.Mvc.Razor.ViewCompilation.targets" Pack="true" PackagePath="" />
         <Content Include="buildMultiTargeting\Microsoft.AspNetCore.Mvc.Razor.ViewCompilation.targets" Pack="true" PackagePath="" />
+        <None Include="$(X86ProjectDirectory)bin\$(Configuration)\net451\$(MSBuildThisFileName)-x86.exe" Pack="true" PackagePath="build\net451\$(MSBuildThisFileName)-x86.exe" />
     </ItemGroup>
-
     <ItemGroup>
         <PackageReference Include="Microsoft.AspNetCore.Hosting" Version="1.2.0-*" />
         <PackageReference Include="Microsoft.AspNetCore.Mvc.Razor" Version="1.2.0-*" />
         <PackageReference Include="Microsoft.Extensions.CommandLineUtils" Version="1.2.0-*" />
+        <ProjectReference Include="$(X86ProjectDirectory)$(MSBuildThisFileName)-x86.csproj" PrivateAssets="true" ReferenceOutputAssembly="false" Condition="'$(TargetFramework)'=='net451'" />
     </ItemGroup>
-   
-=======
-﻿<Project Sdk="Microsoft.NET.Sdk" ToolsVersion="15.0">
-  <Import Project="..\..\build\common.props" />
-  <PropertyGroup>
-    <Description>Build-time references required to enable Razor view compilation as part of building the application.</Description>
-    <TargetFrameworks>netcoreapp1.1;net451</TargetFrameworks>
-    <RuntimeIdentifier Condition="!$(TargetFramework.StartsWith('netcoreapp'))">win7-x64</RuntimeIdentifier>
-    <PackageTags>cshtml;razor;compilation;precompilation;aspnetcore</PackageTags>
-    <PreserveCompilationContext>true</PreserveCompilationContext>
-    <OutputType>exe</OutputType>
-    <X86ProjectDirectory>..\..\pack\</X86ProjectDirectory>
-    <!-- Include the build outputs in the build directory (and not the lib directory) -->
-    <BuildOutputTargetFolder>build</BuildOutputTargetFolder>
-  </PropertyGroup>
-  <ItemGroup>
-    <None Include="build\**\*" Pack="true" PackagePath="%(Identity)" />
-    <None Include="buildMultiTargeting/*" Pack="true" PackagePath="%(Identity)" />
-    <None Include="$(X86ProjectDirectory)\bin\$(Configuration)\net451\$(MSBuildThisFileName)-x86.exe" Pack="true" PackagePath="build\net451\$(MSBuildThisFileName)-x86.exe" />
-  </ItemGroup>
-  <ItemGroup>
-    <PackageReference Include="Microsoft.AspNetCore.Hosting" Version="1.1.0" />
-    <PackageReference Include="Microsoft.AspNetCore.Mvc.Razor" Version="1.1.0" />
-    <PackageReference Include="Microsoft.Extensions.CommandLineUtils" Version="1.1.0" />
-    <ProjectReference Include="$(X86ProjectDirectory)$(MSBuildThisFileName)-x86.csproj" PrivateAssets="true" ReferenceOutputAssembly="false" Condition="'$(TargetFramework)'=='net451'" />
-  </ItemGroup>
-  <ItemGroup Condition=" '$(TargetFramework)' == 'netcoreapp1.1' ">
-    <PackageReference Include="Microsoft.NETCore.App" Version="1.1.0" />
-  </ItemGroup>
->>>>>>> 2276c9ea
 </Project>