{
  "name": "company.webapplication1",
  "version": "0.0.0",
  "scripts": {
    "ng": "ng",
    "start": "ng serve",
    "build": "ng build",
    "build:ssr": "ng run Company.WebApplication1:server:dev",
    "test": "ng test",
    "lint": "ng lint",
    "e2e": "ng e2e"
  },
  "private": true,
  "dependencies": {
    "@angular/animations": "8.2.12",
    "@angular/common": "8.2.12",
    "@angular/compiler": "8.2.12",
    "@angular/core": "8.2.12",
    "@angular/forms": "8.2.12",
    "@angular/platform-browser": "8.2.12",
    "@angular/platform-browser-dynamic": "8.2.12",
    "@angular/platform-server": "8.2.12",
    "@angular/router": "8.2.12",
    "@nguniversal/module-map-ngfactory-loader": "8.1.1",
<<<<<<< HEAD
    "bootstrap": "^4.3.1",
    "core-js": "^3.3.3",
    "jquery": "^3.5.1",
    "oidc-client": "^1.9.1",
=======
    "aspnet-prerendering": "^3.0.1",
    "bootstrap": "^4.6.0",
    "core-js": "^3.8.3",
    "jquery": "^3.5.1",
    "node-sass": "^5.0.0",
    "oidc-client": "^1.11.3",
>>>>>>> da86749f
    "popper.js": "^1.16.0",
    "protractor": "~5.4.2",
    "rxjs": "^6.6.3",
    "ts-node": "~8.4.1",
    "tslint": "~5.20.0",
    "zone.js": "0.9.1"
  },
  "devDependencies": {
<<<<<<< HEAD
    "@angular-devkit/build-angular": "^0.803.29",
=======
    "@angular-devkit/build-angular": "^0.803.26",
>>>>>>> da86749f
    "@angular/cli": "^8.3.29",
    "@angular/compiler-cli": "^8.2.14",
    "@angular/language-service": "^8.2.14",
    "@types/jasmine": "~3.4.4",
    "@types/jasminewd2": "~2.0.8",
    "@types/node": "~12.11.6",
<<<<<<< HEAD
    "codelyzer": "^5.2.0",
    "ini": "^1.3.7",
=======
    "codelyzer": "^5.2.2",
>>>>>>> da86749f
    "jasmine-core": "~3.5.0",
    "jasmine-spec-reporter": "~4.2.1",
    "karma": "^5.2.3",
    "karma-chrome-launcher": "~3.1.0",
    "karma-coverage-istanbul-reporter": "~2.1.0",
    "karma-jasmine": "~2.0.1",
<<<<<<< HEAD
    "karma-jasmine-html-reporter": "^1.4.2",
    "karma-spec-reporter": "0.0.32",
=======
    "karma-jasmine-html-reporter": "^1.5.4",
>>>>>>> da86749f
    "typescript": "3.5.3"
  },
  "optionalDependencies": {
    "node-sass": "^5.0.0",
    "protractor": "~5.4.2",
    "ts-node": "~8.4.1",
    "tslint": "~5.20.0"
  }
}<|MERGE_RESOLUTION|>--- conflicted
+++ resolved
@@ -22,19 +22,11 @@
     "@angular/platform-server": "8.2.12",
     "@angular/router": "8.2.12",
     "@nguniversal/module-map-ngfactory-loader": "8.1.1",
-<<<<<<< HEAD
-    "bootstrap": "^4.3.1",
-    "core-js": "^3.3.3",
-    "jquery": "^3.5.1",
-    "oidc-client": "^1.9.1",
-=======
-    "aspnet-prerendering": "^3.0.1",
     "bootstrap": "^4.6.0",
     "core-js": "^3.8.3",
     "jquery": "^3.5.1",
     "node-sass": "^5.0.0",
     "oidc-client": "^1.11.3",
->>>>>>> da86749f
     "popper.js": "^1.16.0",
     "protractor": "~5.4.2",
     "rxjs": "^6.6.3",
@@ -43,35 +35,23 @@
     "zone.js": "0.9.1"
   },
   "devDependencies": {
-<<<<<<< HEAD
     "@angular-devkit/build-angular": "^0.803.29",
-=======
-    "@angular-devkit/build-angular": "^0.803.26",
->>>>>>> da86749f
     "@angular/cli": "^8.3.29",
     "@angular/compiler-cli": "^8.2.14",
     "@angular/language-service": "^8.2.14",
     "@types/jasmine": "~3.4.4",
     "@types/jasminewd2": "~2.0.8",
     "@types/node": "~12.11.6",
-<<<<<<< HEAD
-    "codelyzer": "^5.2.0",
+    "codelyzer": "^5.2.2",
     "ini": "^1.3.7",
-=======
-    "codelyzer": "^5.2.2",
->>>>>>> da86749f
     "jasmine-core": "~3.5.0",
     "jasmine-spec-reporter": "~4.2.1",
     "karma": "^5.2.3",
     "karma-chrome-launcher": "~3.1.0",
     "karma-coverage-istanbul-reporter": "~2.1.0",
     "karma-jasmine": "~2.0.1",
-<<<<<<< HEAD
-    "karma-jasmine-html-reporter": "^1.4.2",
+    "karma-jasmine-html-reporter": "^1.5.4",
     "karma-spec-reporter": "0.0.32",
-=======
-    "karma-jasmine-html-reporter": "^1.5.4",
->>>>>>> da86749f
     "typescript": "3.5.3"
   },
   "optionalDependencies": {
