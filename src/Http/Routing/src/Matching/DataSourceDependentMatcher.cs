// Copyright (c) .NET Foundation. All rights reserved.
// Licensed under the Apache License, Version 2.0. See License.txt in the project root for license information.

using System;
using System.Collections.Generic;
using System.Threading.Tasks;
using Microsoft.AspNetCore.Http;

namespace Microsoft.AspNetCore.Routing.Matching
{
    internal sealed class DataSourceDependentMatcher : Matcher
    {
        private readonly Func<MatcherBuilder> _matcherBuilderFactory;
        private readonly DataSourceDependentCache<Matcher> _cache;

        public DataSourceDependentMatcher(
            EndpointDataSource dataSource,
            Lifetime lifetime,
            Func<MatcherBuilder> matcherBuilderFactory)
        {
            _matcherBuilderFactory = matcherBuilderFactory;

            _cache = new DataSourceDependentCache<Matcher>(dataSource, CreateMatcher);
            _cache.EnsureInitialized();

            // This will Dispose the cache when the lifetime is disposed, this allows
            // the service provider to manage the lifetime of the cache.
            lifetime.Cache = _cache;
        }

        // Used in tests
        internal Matcher CurrentMatcher => _cache.Value;

        public override Task MatchAsync(HttpContext httpContext, EndpointSelectorContext context)
        {
            return CurrentMatcher.MatchAsync(httpContext, context);
        }

        private Matcher CreateMatcher(IReadOnlyList<Endpoint> endpoints)
        {
            var builder = _matcherBuilderFactory();
            for (var i = 0; i < endpoints.Count; i++)
            {
                // By design we only look at RouteEndpoint here. It's possible to
                // register other endpoint types, which are non-routable, and it's
                // ok that we won't route to them.
                if (endpoints[i] is RouteEndpoint endpoint && endpoint.Metadata.GetMetadata<ISuppressMatchingMetadata>()?.SuppressMatching != true)
                {
                    builder.AddEndpoint(endpoint);
                }
            }

            return builder.Build();
        }

        // Used to tie the lifetime of a DataSourceDependentCache to the service provider
<<<<<<< HEAD
        public class Lifetime : IDisposable
=======
        public sealed class Lifetime : IDisposable
>>>>>>> dce7a3a1
        {
            private readonly object _lock = new object();
            private DataSourceDependentCache<Matcher> _cache;
            private bool _disposed;

            public DataSourceDependentCache<Matcher> Cache
            {
                get => _cache;
                set
                {
                    lock (_lock)
                    {
                        if (_disposed)
                        {
                            value?.Dispose();
                        }

                        _cache = value;
                    }
                }
            }

            public void Dispose()
            {
                lock (_lock)
                {
                    _cache?.Dispose();
                    _cache = null;

                    _disposed = true;
                }
            }
        }
    }
}<|MERGE_RESOLUTION|>--- conflicted
+++ resolved
@@ -54,11 +54,7 @@
         }
 
         // Used to tie the lifetime of a DataSourceDependentCache to the service provider
-<<<<<<< HEAD
-        public class Lifetime : IDisposable
-=======
         public sealed class Lifetime : IDisposable
->>>>>>> dce7a3a1
         {
             private readonly object _lock = new object();
             private DataSourceDependentCache<Matcher> _cache;
